--- conflicted
+++ resolved
@@ -1,5 +1,4 @@
 <template>
-<<<<<<< HEAD
     <div class="crud6-detail-page">
         <div class="card">
             <div class="card-header d-flex justify-content-between align-items-center">
@@ -173,77 +172,13 @@
                         </div>
                     </div>
                 </form>
-=======
-    <div class="container-fluid">
-        <div class="row">
-            <div class="col-12">
-                <div class="card">
-                    <div class="card-header d-flex justify-content-between align-items-center">
-                        <h3>{{ modelName.charAt(0).toUpperCase() + modelName.slice(1) }} Details</h3>
-                        <div>
-                            <button @click="goBack" class="btn btn-secondary">
-                                Back
-                            </button>
-                            <button @click="editMode = !editMode" class="btn btn-primary ms-2">
-                                {{ editMode ? 'Cancel' : 'Edit' }}
-                            </button>
-                        </div>
-                    </div>
-                    <div class="card-body">
-                        <div v-if="apiLoading" class="text-center">
-                            <div class="spinner-border" role="status">
-                                <span class="visually-hidden">Loading...</span>
-                            </div>
-                        </div>
-                        <div v-else-if="apiError" class="alert alert-danger">
-                            {{ apiError.description || 'Error loading data' }}
-                        </div>
-                        <div v-else-if="data">
-                            <form v-if="editMode" @submit.prevent="saveData">
-                                <div v-for="(value, key) in data" :key="key" class="mb-3">
-                                    <label :for="key" class="form-label">{{ formatLabel(key) }}</label>
-                                    <input 
-                                        v-if="!isReadOnly(key)"
-                                        :id="key"
-                                        v-model="editData[key]"
-                                        :type="getInputType(key)"
-                                        class="form-control"
-                                    />
-                                    <input 
-                                        v-else
-                                        :id="key"
-                                        :value="value"
-                                        type="text"
-                                        class="form-control"
-                                        readonly
-                                    />
-                                </div>
-                                <div class="d-flex gap-2">
-                                    <button type="submit" class="btn btn-success" :disabled="apiLoading">
-                                        {{ apiLoading ? 'Saving...' : 'Save' }}
-                                    </button>
-                                    <button type="button" @click="resetForm" class="btn btn-secondary">
-                                        Reset
-                                    </button>
-                                </div>
-                            </form>
-                            <div v-else>
-                                <div v-for="(value, key) in data" :key="key" class="row mb-2">
-                                    <div class="col-3 fw-bold">{{ formatLabel(key) }}:</div>
-                                    <div class="col-9">{{ formatValue(value) }}</div>
-                                </div>
-                            </div>
-                        </div>
-                    </div>
-                </div>
->>>>>>> 829788d4
+
             </div>
         </div>
     </div>
 </template>
 
 <script setup lang="ts">
-<<<<<<< HEAD
 import { ref, computed, onMounted, watch } from 'vue'
 import { useRoute, useRouter } from 'vue-router'
 import { useCRUD6Schema } from '../composables/useCRUD6Schema'
@@ -394,75 +329,3 @@
     padding: 0.375rem 0.75rem;
 }
 </style>
-=======
-import { ref, computed, onMounted, reactive } from 'vue'
-import { useRoute, useRouter } from 'vue-router'
-import { useCRUD6Api } from '../composables'
-
-const route = useRoute()
-const router = useRouter()
-const { fetchCRUD6, updateCRUD6, apiLoading, apiError, resetForm } = useCRUD6Api()
-
-const modelName = computed(() => route.params.model as string)
-const slug = computed(() => route.params.id as string)
-
-const editMode = ref(false)
-const data = ref<any>(null)
-const editData = reactive<any>({})
-
-const readOnlyFields = ['id', 'created_at', 'updated_at', 'slug']
-
-function isReadOnly(key: string): boolean {
-    return readOnlyFields.includes(key)
-}
-
-function formatLabel(key: string): string {
-    return key.replace(/_/g, ' ').replace(/\b\w/g, l => l.toUpperCase())
-}
-
-function formatValue(value: any): string {
-    if (value === null || value === undefined) return 'N/A'
-    if (typeof value === 'object') return JSON.stringify(value)
-    return String(value)
-}
-
-function getInputType(key: string): string {
-    if (key.includes('email')) return 'email'
-    if (key.includes('password')) return 'password'
-    if (key.includes('date')) return 'date'
-    if (key.includes('time')) return 'datetime-local'
-    return 'text'
-}
-
-function goBack() {
-    router.push({
-        name: 'admin.crud6.list',
-        params: { model: modelName.value }
-    })
-}
-
-async function loadData() {
-    try {
-        data.value = await fetchCRUD6(slug.value)
-        // Copy data for editing
-        Object.assign(editData, data.value)
-    } catch (error) {
-        console.error('Error loading data:', error)
-    }
-}
-
-async function saveData() {
-    try {
-        await updateCRUD6(slug.value, editData)
-        editMode.value = false
-        await loadData() // Reload data
-    } catch (error) {
-        console.error('Error saving data:', error)
-    }
-}
-
-onMounted(() => {
-    loadData()
-})
-</script>
->>>>>>> 829788d4
