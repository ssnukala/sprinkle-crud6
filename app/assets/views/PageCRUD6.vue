--- conflicted
+++ resolved
@@ -4,7 +4,7 @@
             <div class="card-header d-flex justify-content-between align-items-center">
                 <div>
                     <h3 class="card-title mb-0">
-                        {{ isEditMode ? $t('CRUD6.EDIT') : $t('VIEW') }} {{ schema?.title || model }}
+                        {{ isEditMode ? $t('EDIT') : $t('VIEW') }} {{ schema?.title || model }}
                     </h3>
                     <small v-if="recordId" class="text-muted">ID: {{ recordId }}</small>
                 </div>
@@ -24,11 +24,7 @@
                         @click="toggleEditMode"
                     >
                         <i class="fas fa-edit"></i>
-<<<<<<< HEAD
-                        Edit
-=======
-                        {{ $t('CRUD6.EDIT') }}
->>>>>>> 36486ca5
+                        {{ $t('EDIT') }}
                     </button>
                     <button
                         v-if="isEditMode"
