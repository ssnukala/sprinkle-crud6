--- conflicted
+++ resolved
@@ -13,11 +13,7 @@
                         @click="createNew"
                     >
                         <i class="fas fa-plus"></i>
-<<<<<<< HEAD
-                        Create New
-=======
-                        {{ $t('CRUD6.CREATE') }}
->>>>>>> 36486ca5
+                        {{ $t('CREATE') }}
                     </button>
                 </div>
             </div>
